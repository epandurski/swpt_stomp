--- conflicted
+++ resolved
@@ -288,7 +288,7 @@
     """
     set_event_loop_policy()
     configure_logging(level=log_level, format=log_format)
-<<<<<<< HEAD
+
     asyncio.run(
         serve(
             server_cert=server_cert,
@@ -299,17 +299,7 @@
             protocol_broker_url=broker_url,
         )
     )
-=======
-    asyncio.run(serve(
-        server_cert=server_cert,
-        server_key=server_key,
-        server_port=server_port,
-        nodedata_url=nodedata_url,
-        server_queue_size=server_buffer,
-        protocol_broker_url=broker_url,
-    ))
     sys.exit(1)  # pragma: nocover
->>>>>>> 54291307
 
 
 if __name__ == "__main__":  # pragma: nocover
