##############################################################################
# Implements a STOMP client that consumes messages from a RabbitMQ queue,
# and sends them to a STOMP server.
#
# Here is how the different parts fit together:
#
#                             send_queue
#   messages  /------------\  (messages)  /----------\  messages   /-------\
#  <----------|            |<-------------|          |<------------|       |
#    STOMP    |StompClient |              |consumer  |             |Rabbit |
#    over     |asyncio     |              |asyncio   |  AMQP 0.9.1 |MQ     |
#    SSL      |protocol    |              |task      |             |Server |
#  ---------->|            |------------->|          |------------>|       |
#  msg. acks  \------------/  recv_queue  \----------/  AMQP       \-------/
#                   |         (msg. acks)       |       acks
#                   |                           |
#                   |                           |
#                   V                           V
#                /---------------------------------\
#                |       Node Peers Database       |
#                \---------------------------------/
#
# There are two important message processing parts: the "StompClient asyncio
# protocol" instance, and the "consumer asyncio task". They talk to each
# other via two asyncio queues: "send_queue" and "recv_queue". Putting a
# `None` or a `ServerError in the "send_queue" signals the end of the
# connection. In the other direction, putting `None` in the "recv_queue"
# cancels the consumer task immediately.
#
# The "Node Peers Database" contains information about the peers of the
# given node. The "StompClient" uses this information during the SSL
# authentication, and the "consumer" uses it to transform the message before
# sending it to the server.
##############################################################################

import logging
import sys
import tempfile
import asyncio
import ssl
import random
import click
import os.path
from swpt_stomp.loggers import configure_logging
from typing import Union, Callable
from functools import partial
from swpt_stomp.common import (
    WatermarkQueue,
    ServerError,
    Message,
    APP_SSL_HANDSHAKE_TIMEOUT,
    get_peer_serial_number,
    terminate_queue,
    set_event_loop_policy,
)
from swpt_stomp.rmq import consume_from_queue, RmqMessage
from swpt_stomp.peer_data import get_database_instance, NodeData, PeerData
from swpt_stomp.aio_protocols import StompClient
from swpt_stomp.process_messages import transform_message

_logger = logging.getLogger(__name__)


async def connect(
    *,
    peer_node_id: str,
    server_cert: str,
    server_key: str,
    nodedata_url: str,
    protocol_broker_url,
    protocol_broker_queue,
    client_queue_size: int,
    ssl_handshake_timeout: float = APP_SSL_HANDSHAKE_TIMEOUT,
    transform_message: Callable[
        [NodeData, PeerData, RmqMessage], Message
    ] = transform_message,
):
    loop = asyncio.get_running_loop()
    db = get_database_instance(url=nodedata_url)
    owner_node_data = await db.get_node_data()
    peer_data = await db.get_peer_data(peer_node_id)
    if peer_data is None:  # pragma: nocover
        raise RuntimeError(f"Peer {peer_node_id} is not in the database.")

    def create_protocol() -> StompClient:
        assert peer_data
        send_queue: asyncio.Queue[
            Union[Message, None, ServerError]
        ] = asyncio.Queue(client_queue_size)
        recv_queue: WatermarkQueue[Union[str, None]] = WatermarkQueue(
            client_queue_size
        )

        async def consume(transport: asyncio.Transport) -> None:
            assert peer_data
            try:
                peer_serial_number = get_peer_serial_number(transport)
                if peer_serial_number != peer_data.node_id:  # pragma: nocover
                    raise ServerError("Invalid certificate subject.")
            except ServerError as e:  # pragma: nocover
                terminate_queue(send_queue, e)
            except (asyncio.CancelledError, Exception):  # pragma: nocover
                terminate_queue(
                    send_queue, ServerError("Abruptly closed connection.")
                )
                raise
            else:
                await consume_from_queue(
                    send_queue,
                    recv_queue,
                    url=protocol_broker_url,
                    queue_name=protocol_broker_queue,
                    transform_message=partial(
                        transform_message, owner_node_data, peer_data
                    ),
                )

        c = peer_data.stomp_config
        return StompClient(
            send_queue,
            recv_queue,
            start_message_processor=lambda t: loop.create_task(consume(t)),
            host=c.host,
            login=c.login,
            passcode=c.passcode,
            send_destination=c.destination,
        )

    # To be correctly authenticated by the server, we must present both the
    # server certificate, and the sub-CA certificate issued by the peer's
    # root CA. Here we create a temporary file containing both certificates.
    # Note that this is a blocking operation, but this is OK, because we
    # will open no more than one client connection per process.
    with tempfile.NamedTemporaryFile() as certfile:
        with open(os.path.normpath(server_cert), "br") as f:
            certfile.write(f.read())

        certfile.write(b"\n")
        certfile.write(peer_data.sub_cert)
        certfile.flush()

        ssl_context = ssl.SSLContext(ssl.PROTOCOL_TLS_CLIENT)
        ssl_context.verify_mode = ssl.CERT_REQUIRED
        ssl_context.check_hostname = False
        ssl_context.minimum_version = ssl.TLSVersion.TLSv1_3
        ssl_context.load_verify_locations(
            cadata=peer_data.root_cert.decode("ascii")
        )
        ssl_context.load_cert_chain(
            certfile=certfile.name, keyfile=os.path.normpath(server_key)
        )

        server_host, server_port = random.choice(
            peer_data.stomp_config.servers
        )
        transport, protocol = await loop.create_connection(
            create_protocol,
            host=server_host,
            port=server_port,
            ssl=ssl_context,
            ssl_handshake_timeout=ssl_handshake_timeout,
        )
        await protocol.connection_lost_event.wait()


@click.command()
@click.argument("peer_node_id")
@click.argument("queue_name")
@click.option(
    "-c",
    "--server-cert",
    envvar="SWPT_SERVER_CERT",
    default="/etc/swpt/server.crt",
    show_envvar=True,
    show_default=True,
    help=(
        "A path to a server certificate PEM file. The certificate will be "
        "used to authenticate before the peer's STOMP server."
    ),
)
@click.option(
    "-k",
    "--server-key",
    envvar="SWPT_SERVER_KEY",
    default="/secrets/swpt-server.key",
    show_envvar=True,
    show_default=True,
    help=(
        "A path to a PEM file containing an unencrypted private key. The "
        "key will be used to authenticate before the peer's STOMP server."
    ),
)
@click.option(
    "-n",
    "--nodedata-url",
    envvar="SWPT_NODEDATA_URL",
    default="file:///var/lib/swpt-nodedata",
    show_envvar=True,
    show_default=True,
    help=(
        "URL of the database that contains current node's data, including "
        "information about peer nodes."
    ),
)
@click.option(
    "-u",
    "--broker-url",
    envvar="PROTOCOL_BROKER_URL",
    default="amqp://guest:guest@localhost:5672",
    show_envvar=True,
    show_default=True,
    help="URL of the RabbitMQ broker to connect to.",
)
@click.option(
    "-b",
    "--client-buffer",
    type=int,
    envvar="SWPT_CLIENT_BUFFER",
    default=100,
    show_envvar=True,
    show_default=True,
    help="Maximum number of messages to store in memory.",
)
@click.option(
    "-l",
    "--log-level",
    type=click.Choice(["error", "warning", "info", "debug"]),
    envvar="APP_LOG_LEVEL",
    default="info",
    show_envvar=True,
    show_default=True,
    help="Application log level.",
)
@click.option(
    "-f",
    "--log-format",
    type=click.Choice(["text", "json"]),
    envvar="APP_LOG_FORMAT",
    default="text",
    show_envvar=True,
    show_default=True,
    help="Application log format.",
)
def client(
    peer_node_id: str,
    queue_name: str,
    server_cert: str,
    server_key: str,
    nodedata_url: str,
    broker_url: str,
    client_buffer: int,
    log_level: str,
    log_format: str,
):
    """Initiates a long-lived client STOMP connection to a peer Swaptacular
    node.

    PEER_NODE_ID: The node ID of the peer Swaptacular node.

    QUEUE_NAME: The name of the RabbitMQ queue to consume messages from.
    """
    set_event_loop_policy()
    configure_logging(level=log_level, format=log_format)
<<<<<<< HEAD
    asyncio.run(
        connect(
            peer_node_id=peer_node_id,
            server_cert=server_cert,
            server_key=server_key,
            nodedata_url=nodedata_url,
            client_queue_size=client_buffer,
            protocol_broker_url=broker_url,
            protocol_broker_queue=queue_name,
        )
    )


if __name__ == "__main__":  # pragma: nocover
=======
    asyncio.run(connect(
        peer_node_id=peer_node_id,
        server_cert=server_cert,
        server_key=server_key,
        nodedata_url=nodedata_url,
        client_queue_size=client_buffer,
        protocol_broker_url=broker_url,
        protocol_broker_queue=queue_name,
    ))
    sys.exit(1)  # pragma: nocover


if __name__ == '__main__':  # pragma: nocover
>>>>>>> 54291307
    client()<|MERGE_RESOLUTION|>--- conflicted
+++ resolved
@@ -261,7 +261,7 @@
     """
     set_event_loop_policy()
     configure_logging(level=log_level, format=log_format)
-<<<<<<< HEAD
+
     asyncio.run(
         connect(
             peer_node_id=peer_node_id,
@@ -273,22 +273,8 @@
             protocol_broker_queue=queue_name,
         )
     )
-
-
-if __name__ == "__main__":  # pragma: nocover
-=======
-    asyncio.run(connect(
-        peer_node_id=peer_node_id,
-        server_cert=server_cert,
-        server_key=server_key,
-        nodedata_url=nodedata_url,
-        client_queue_size=client_buffer,
-        protocol_broker_url=broker_url,
-        protocol_broker_queue=queue_name,
-    ))
     sys.exit(1)  # pragma: nocover
 
 
 if __name__ == '__main__':  # pragma: nocover
->>>>>>> 54291307
     client()